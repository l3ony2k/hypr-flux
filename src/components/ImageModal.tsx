import React, { useEffect, useRef } from 'react';
import { X } from 'lucide-react';
import { GeneratedImage } from '../types';

interface ImageModalProps {
  image: GeneratedImage;
  onClose: () => void;
}

const ImageModal: React.FC<ImageModalProps> = ({ image, onClose }) => {
  const modalRef = useRef<HTMLDivElement>(null);

  useEffect(() => {
    const handleClickOutside = (event: MouseEvent) => {
      if (
        modalRef.current &&
        !modalRef.current.contains(event.target as Node)
      ) {
        onClose();
      }
    };

    document.addEventListener('mousedown', handleClickOutside);
    return () => {
      document.removeEventListener('mousedown', handleClickOutside);
    };
  }, [onClose]);

  return (
    <div className="fixed inset-0 bg-black bg-opacity-50 flex items-center justify-center z-50">
      <div
        ref={modalRef}
        className="bg-white p-4 max-w-3xl w-full max-h-[90vh] overflow-y-auto"
      >
        <div className="flex justify-between items-center mb-2">
          <h2 className="text-2xl font-bold">Image Details</h2>
          <button
            onClick={onClose}
            className="text-gray-500 hover:text-gray-700"
          >
            <X size={24} />
          </button>
        </div>
        <img
<<<<<<< HEAD
          src={`data:image/png;base64,${image.imageData}`}
=======
          src={image.url}
>>>>>>> 7ae275df
          alt={image.prompt}
          className="w-full h-auto object-contain mb-4"
        />
        <div className="space-y-2">
          <table className="border min-w-full table-auto border-collapse bg-white overflow-hidden">
            <tbody>
              <tr className="border-b">
                <td className="p-2 align-top font-semibold bg-gray-100">
                  Prompt:
                </td>
                <td className="p-2 align-top">{image.prompt}</td>
              </tr>
              <tr className="border-b">
                <td className="p-2 align-top font-semibold bg-gray-100">
                  Model:
                </td>
                <td className="p-2 align-top">{image.settings.model}</td>
              </tr>
              <tr className="border-b">
                <td className="p-2 align-top font-semibold bg-gray-100">
                  Steps:
                </td>
                <td className="p-2 align-top">{image.settings.steps}</td>
              </tr>
              <tr className="border-b">
                <td className="p-2 align-top font-semibold bg-gray-100">
                  Dimensions:
                </td>
                <td className="p-2 align-top">
                  {image.settings.width}x{image.settings.height}
                </td>
              </tr>
              <tr>
                <td className="p-2 align-top font-semibold bg-gray-100">
                  Generated:
                </td>
                <td className="p-2 align-top">
                  {new Date(image.timestamp).toLocaleString()}
                </td>
              </tr>
            </tbody>
          </table>
        </div>
      </div>
    </div>
  );
};

export default ImageModal;<|MERGE_RESOLUTION|>--- conflicted
+++ resolved
@@ -42,11 +42,7 @@
           </button>
         </div>
         <img
-<<<<<<< HEAD
           src={`data:image/png;base64,${image.imageData}`}
-=======
-          src={image.url}
->>>>>>> 7ae275df
           alt={image.prompt}
           className="w-full h-auto object-contain mb-4"
         />
